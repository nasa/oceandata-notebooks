# ---
# jupyter:
#   jupytext:
#     cell_metadata_filter: all,-trusted
#     notebook_metadata_filter: -all,jupytext,language_info.name
#     text_representation:
#       extension: .py
#       format_name: light
#       format_version: '1.5'
#       jupytext_version: 1.16.7
#   language_info:
#     name: python
# ---

# # Orientation to PACE OCI Terrestrial Products
# **Tutorial Lead:** Skye Caplan (NASA, SSAI)
#
# <div class="alert alert-info" role="alert">
#
# An [Earthdata Login][edl] account is required to access data from the NASA Earthdata system, including NASA ocean color data.
#
# </div>
#
# [edl]: https://urs.earthdata.nasa.gov/
#
# ## Summary
#
# This notebook will use `earthaccess` to search and access PACE OCI surface reflectance data and provide tools for visualization and masking. This notebook also includes example code to convert netcdfs to GeoTIFFs, making them compatible in a GIS platform.
#
# ## Learning objectives
#
# By the end of this notebook you will be able to:
# - Open PACE OCI surface reflectance products
# - Mask those products for features you want to exclude from your analysis that are flagged in the data
# - Convert Level-2 OCI data to a GIS compatible format
# - Export those GIS compatible data as a GeoTIFF
#
#
# ## Contents
# 1. [Setup](#1.-Setup)
# 2. [Search and Open Surface Reflectance Data](#2.-Search-and-Open-Surface-Reflectance-Data)
# 3. [Mask Data for Clouds and Water](#3.-Mask-Data-for-Clouds-and-Water)
# 4. [GIS Compatibility](#4.-GIS-Compatibility)
# 5. [Convert netCDF to GeoTIFF Format](#5.-Convert-netCDF-to-GeoTIFF-Format)

# ## 1. Setup
#
# We begin by importing the packages used in this notebook.

# +
<<<<<<< HEAD
import os
import numpy as np 
import cf_xarray
import xarray as xr
import cartopy
import cartopy.crs as ccrs 
import matplotlib.pyplot as plt 
import earthaccess
import holoviews as hv
import hvplot.xarray
import panel as pn
=======
import cartopy.crs as ccrs
import cf_xarray  # noqa: F401 (unused-import)
import earthaccess
import matplotlib.pyplot as plt
import numpy as np
import xarray as xr
>>>>>>> 02074233
from xarray.backends.api import open_datatree
# -


# [back to top](#Contents)

# ## 2. Search and Open Surface Reflectance Data
#
# Set and persist your Earthdata login credentials

auth = earthaccess.login(persist=True)

<<<<<<< HEAD
# We will use `earthaccess` to search and open a specific L2 surface reflectance granule covering part of the Great Lakes region of North America. 
=======
# We will use 'earthaccess' to search and open a specific L2 surface reflectance granule covering the Great Lakes.
>>>>>>> 02074233

results = earthaccess.search_data(
    short_name="PACE_OCI_L2_SFREFL",
    granule_name="*20240701T175112*",
)
results[0]

paths = earthaccess.open(results)
paths

paths = earthaccess.download(results, local_path="data")
paths

# We will use open_datatree() to open up all variables within the NetCDF and set the coordinates to the lat, lon variables.

datatree = open_datatree(paths[0])
<<<<<<< HEAD
all_data = xr.merge(datatree.to_dict().values())
all_data = all_data.set_coords(("longitude", "latitude", "wavelength_3d"))
all_data

# The merged dataset has a lot of variables we won't need in this analysis, so we can pull the subset that we need to make it more manageable.

dataset = all_data[["rhos", "l2_flags"]]
=======
wavelengths = datatree.sensor_band_parameters.wavelength_3d.values
dataset_dict = datatree.geophysical_data.to_dict()
dataset_dict.update(datatree.navigation_data.to_dict())
# TODO: Find a way to either add wavelength_3d values to the dataset or create a dict of wavelength 3d indices = actual wavelength?? for plot below.
# dataset_dict.update({"wavelength_3d":datatree.sensor_band_parameters.wavelength_3d.to_dict()})
dataset = xr.merge(dataset_dict.values())
dataset = dataset.set_coords(("longitude", "latitude"))
>>>>>>> 02074233
dataset

# In the above print-out of our L2 file, we see the data variables `rhos` and `l2_flags`. The `rhos` variable are surface reflectances, and the `l2_flags` are quality flags as defined by the [Ocean Biology Processing Group].
#
# [Ocean Biology Processing Group]:https://oceancolor.gsfc.nasa.gov/resources/atbd/ocl2flags/
#
# We can also see which wavelengths we have surface reflectance measurements at by accessing the `wavelength_3d` coordinate:

dataset.wavelength_3d

# Let's plot surface reflectance in the NIR at 860 nm, where land is bright and we can differentiate land, water, and clouds.

# +
rhos_860 = dataset.sel(wavelength_3d=860, method='nearest')

fig = plt.figure(figsize=(8, 5))
ax = plt.axes(projection=ccrs.PlateCarree())
ax.coastlines(linewidth=0.5)
ax.gridlines(draw_labels={"left": "y", "bottom": "x"}, linewidth=0.25)
<<<<<<< HEAD
ax.add_feature(cartopy.feature.OCEAN, edgecolor='w',linewidth=0.01)
ax.add_feature(cartopy.feature.LAND, edgecolor='w',linewidth=0.01)
rhos_860.rhos.plot(x='longitude', y='latitude', cmap='Greys_r', vmin=0, vmax=1.0)
# -

# Great! We've plotted the surface reflectance at a single band for the whole scene (see [this tutorial](https://pacehackweek.github.io/pace-2024/presentations/hackweek/satdata_visualization.html) for how to do an RGB visualization). However, there are some features in this image that we want to exclude from our analysis. 
=======
rhos_555.plot(x="longitude", y="latitude", cmap="viridis", vmin=0, vmax=1.0)
ax.set_title("Surface reflectance at 555 nm")
# -

# Great! We've plotted the surface reflectance at a single band for the whole scene. However, there are some clouds in this image that we want to exclude from our analysis.
>>>>>>> 02074233

# [back to top](#Contents)

# ## 3. Mask for Clouds and Water
#
# Level 2 files generally include some information on the quality of each pixel in the scene, presented in the `l2_flags` variable. Let's look at it a little more closely.

dataset.l2_flags

<<<<<<< HEAD
# At first glance, we can see that `l2_flags` is in the same shape as the surface reflectance we plotted above. The attributes provide some information, but a lot of it looks like random numbers and abbreviations. If we were to plot the variable, it wouldn't look like anything useful, either. This is because the values in `l2_flags` are numerical representations those quality flags mentioned above. In order to decode which flags apply to which pixels, we have to treat them differently than we would a normal geophysical variable.
=======
# `l2_flags` is in the same shape as the surface reflectance we plotted above, but plotting the variable doesn't seem to give us any information. That's because `l2_flags` is actually a 2D array of numbers representing bitflags, so they must be treated as bits and not numbers. The meaning of each flag is described [here](https://oceancolor.gsfc.nasa.gov/resources/atbd/ocl2flags/).
>>>>>>> 02074233
#
# There are a couple ways to deal with these flags. One of those is to use the `cf_xarray` package, which allows you to access any [CF metadata convention](http://cfconventions.org/) attributes present in an `xarray` object. Since all PACE data follows CF conventions, the package should be able to handle the flags for us.
#
# For example, say we want to mask any pixels flagged as clouds and or water in our data. First, we have to make sure that the `l2_flags` variable is readable by `cf_xarray` so that we can eventually apply them to the data. We can check this using the built in `is_flag_variable` function:

print('Is l2_flags a flag variable?: ', dataset.l2_flags.cf.is_flag_variable)

# The statement returned "True", which means `l2_flags` is recognized as a flag variable. By referencing [this link](https://oceancolor.gsfc.nasa.gov/resources/atbd/ocl2flags/) which describes each flag, we find the name of the ones we want to mask out. In this case, "CLDICE" is the cloud flag, and while there is no specific water mask (this is an ocean mission, after all) there is a "LAND" flag we can invert to mask out water. The expressions in the cell below will retain any pixel identified as land which is also not a cloud (thanks to the `~`):

cldwater_mask = (dataset.l2_flags.cf == 'LAND') & ~(dataset.l2_flags.cf == 'CLDICE')
land_only = dataset.where(cldwater_mask)

# Then, we can see if the mask worked by plotting the data once again. Note that we need to redefine the `rhos_860` selection with the new masked dataset.

# +
<<<<<<< HEAD
rhos_860 = land_only.sel(wavelength_3d=860, method='nearest')

fig = plt.figure(figsize=(9,5))
ax = plt.axes(projection=ccrs.PlateCarree())
ax.coastlines(linewidth=0.25)
ax.gridlines(draw_labels={"left": "y", "bottom": "x"},linewidth=0.25)
ax.add_feature(cartopy.feature.OCEAN, edgecolor='w',linewidth=0.01)
ax.add_feature(cartopy.feature.LAND, edgecolor='w',linewidth=0.01)
ax.add_feature(cartopy.feature.LAKES, edgecolor='k',linewidth=0.1)
rhos_860.rhos.plot(x='longitude', y='latitude', cmap='Greys_r', vmin=0, vmax=1.0)
# -

# ## 4. Working with PACE Terrestrial Data
#
# ### Multispectral Vegetation Indices
#
# Now that we have our surface reflectance data masked, we can start doing some analysis. A relatively simple but powerful use of surface reflectance data is in the calculation of vegetation indices (VIs). VIs use the well-known, ideal spectral shape of leaves (and other materials) to determine features of the content in a pixel, like how healthy the vegetation is, or the relative water content, or even the presence of snow. They've been used in terrestrial remote sensing for decades, and are particularly valuable when considering the limited number of bands in previous multispectral sensors. They can, of course, also be calculated with hyperspectral sensors like PACE.
#
# Let's take NDVI for example. NDVI is a metric which quantifies plant "greenness", which is related to the abundance and health of the vegetation in a pixel. It is a normalized ratio of the red and NIR bands:
# $$
# NDVI = \frac{\rho_{NIR} - \rho_{red}}{\rho_{NIR} + \rho_{red}}
# $$
=======
cloudmasked_rhos_555 = cloudmasked_dataset["rhos"].sel(
    {"wavelength_3d": np.argwhere(wavelengths == 555)[0][0]}
)

fig = plt.figure(figsize=(8, 5))
ax = plt.axes(projection=ccrs.PlateCarree())
ax.coastlines(linewidth=0.5)
ax.gridlines(draw_labels={"left": "y", "bottom": "x"}, linewidth=0.25)
cloudmasked_rhos_555.plot(x="longitude", y="latitude", cmap="viridis", vmin=0)
ax.set_title("Surface reflectance at 555 nm with cloud mask")
# -

# To see why this works, let's break down the one line of code which performs the masking.
#
# Each bit in a bitmask represents a specific condition or flag (in the above example, clouds).
#  - The ```(1 << bit position)``` portion of the code isolates the specific "bit" in the bitmask, or in other words the specific condition you want flagged.
# Since clouds are at bit position 9, we set ```bit_position``` to 9 in the example above.
#  - ```ds.l2_flags``` is the variable in our xarray dataset that contains the values for each pixel of the bitmask.
#  - ```ds.l2_flags & (1 << bit_position)``` is basically saying to look only for pixels in the l2_flag variable where the specified bit is set. In other words, to look for pixels that have been flagged as a cloud.
#  - ```~(ds.l2_flags & (1 << bit_position) != 0)```: The entire statement within the parentheses, with ```!= 0```, evaluates any pixel flagged cloudy as ```True```. Adding the ```~``` negates that condition, so that any pixel with the cloud flag set is evaluated to ```False```. We need these pixels to be False for the next step:
#  - ```ds.where(~(ds.l2_flags & (1 << bit_position) != 0))```: ```xarray```'s ```.where``` function applies the mask to the entire dataset, which contains our surface reflectances. It keeps the pixel values which were evaluated to ```True``` in the step above, and assigns anything ```False``` as NaN. In other words, the cloudy pixels we set to "False" above have been set to NaN and therefore have been masked.
>>>>>>> 02074233
#
# You'll notice that the equation does not mention specific wavelengths, but rather just requires a "red" measurement and a "NIR" measurement. With PACE, as we can see in the spectra below, we have a lot of measurements throughout the red and NIR regions of the spectrum. 

r, c, ct = 900, 300, 0
fig, ax = plt.subplots(1,2, figsize=(10, 5), sharey=True)
while ct < 40:
    ax[0].plot(land_only.wavelength_3d.values, land_only.rhos[r, c,:], ls='', marker='o', markersize=2,alpha=0.2, c='k')
    ax[1].plot(land_only.wavelength_3d.values, land_only.rhos[r, c,:], ls='--', marker='o', markersize=6, alpha=0.2, c='k')
    c, ct = c+1, ct+1
ax[0].set_xlim([340, 900])
ax[1].set_xlim([910, 2290])
ax[0].set_xlabel("Wavelength (nm)")
ax[1].set_xlabel("Wavelength (nm)")
ax[0].set_ylabel("Reflectance")


# To calculate NDVI and other heritage multispectral indices with PACE, you could choose a single band from each region. However, doing so would mean capturing only the information from one of OCI's narrow 5 nm bands. In other words, we would miss out on information from surrounding wavelengths that improve these calculations and would have otherwise been included from other sensors. To preserve continuity with those sensors and calculate a more accurate NDVI, we can take an average of several OCI bands to simulate a multispectral measurement, incorporating as much relevant information into the calculation as possible.
#
# We'll take MODIS's red and NIR bandwidths and average the PACE measurements together:

# +
<<<<<<< HEAD
def avg_rfl(data, wl_range):
    '''
    Finds the index of each boundary wavelength and averages data in 
        that range.
    Args:
        data - xarray object containing reflectances variable "rhos" 
        wl_range - list of bounds of wavelengths to average over     
    '''
    lidx = np.argwhere(land_only.wavelength_3d.values == wl_range[0])[0][0]
    hidx = np.argwhere(land_only.wavelength_3d.values == wl_range[1])[0][0]
    return data.rhos[:,:,lidx:hidx].mean(dim="wavelength_3d", skipna=True)

avg_red = avg_rfl(land_only, [620, 670])
avg_nir = avg_rfl(land_only, [840, 875])


# -

# Now, we can use those averaged reflectances to calculate NDVI from PACE:

# +
def get_ndvi(red, nir):
    return (nir - red) / (nir + red)

pace_ndvi = get_ndvi(avg_red, avg_nir)

fig = plt.figure(figsize=(9,5))
ax = plt.axes(projection=ccrs.PlateCarree())
ax.coastlines(linewidth=0.5)
ax.gridlines(draw_labels={"left": "y", "bottom": "x"}, linewidth=0.25)
ax.add_feature(cartopy.feature.OCEAN, edgecolor='w',linewidth=0.01)
ax.add_feature(cartopy.feature.LAND, edgecolor='w',linewidth=0.01)
ax.add_feature(cartopy.feature.LAKES, edgecolor='k',linewidth=0.1)
pace_ndvi.plot(x='longitude', y='latitude', cmap='RdYlGn', vmin=-0.05, vmax=1.0,
              cbar_kwargs={"label":"Normalized Difference Vegetation Index (NDVI)"})
ax.set_title('NDVI from PACE OCI')
# -

# Making these heritage calculations are important for many reasons, not least of which because the MODIS instruments are reaching the end of their lives and will soon be decommissioned. PACE can then fill the gap that would have otherwise been left in the time series of these VI datasets. However, as a hyperspectral instrument, PACE OCI is able to go beyond these legacy calculations and create new products, as well!
#
# ### Hyperspectral-enabled Vegetation Indices
#
# Hyperspectral-enabled VIs are still band ratios, but rather than using wide bands to capture the general aspects of a spectrum, they target minute fluctuations in surface reflectances to describe detailed features of a pixel, such as relative pigment concentration in plants. This means that, unlike multispectral VIs, these indices require the narrow bandwidths inherent to OCI data. In other words, we don't want to do any band averaging as we did above, because we'd likely dilute the very signal we want to pull out. The calculations for this type of VI then become much simpler!
#
# This time, we'll take the Chlorophyll Index Red Edge (CIRE) as an example. CIRE uses bands from the red edge and the NIR to get at relative canopy chlorophyll content:
# $$
# CIRE = \frac{\rho_{800}}{\rho_{705}} - 1
# $$
=======
masked_dataset = dataset.where(
    ~((dataset.l2_flags & (1 << 9)) != 0) & ((dataset.l2_flags & (1 << 1)) != 0)
)

masked_rhos_555 = masked_dataset["rhos"].sel(
    {"wavelength_3d": np.argwhere(wavelengths == 555)[0][0]}
)

fig = plt.figure(figsize=(8, 5))
ax = plt.axes(projection=ccrs.PlateCarree())
ax.coastlines(linewidth=0.5)
ax.gridlines(draw_labels={"left": "y", "bottom": "x"}, linewidth=0.25)
masked_rhos_555.plot(x="longitude", y="latitude", cmap="viridis", vmin=0)
ax.set_title("Surface reflectance at 555 nm with cloud & water mask")
# -

# #### Alternative method: xarray's masking capabilities
#
# `xarray`'s `cf_xarray` package can read flags as masks as well. This functionality has only been lightly tested, but should work for simple applications like we show below. See the [cf_xarray flag documentation](https://cf-xarray.readthedocs.io/en/latest/flags.html) here for more information.
#
# There are certain requirements our `xarray` dataset must meet in order to be used with `cf_xarray`. First, we need to make sure the package can read the flags properly so we can eventually apply them to the data. Let's check that the flag variable is read as such with `cf_xarray`'s built in check:

print("Is l2_flags a flag variable?: ", dataset.l2_flags.cf.is_flag_variable)

# The above statement shows the package recognizes `l2_flags`. The next step is to apply those flags, similar to the bitmask method. `Xarray` makes it easier by using the `where` function, and you don't have to understand bitwise operators to use it:

# +
cldwater_mask = (dataset.l2_flags.cf == "LAND") & ~(dataset.l2_flags.cf == "CLDICE")
land_values = dataset.where(cldwater_mask)

land_rhos_555 = land_values["rhos"].sel(
    {"wavelength_3d": np.argwhere(wavelengths == 555)[0][0]}
)

fig = plt.figure(figsize=(8, 6))
ax = plt.axes(projection=ccrs.PlateCarree())
ax.coastlines(linewidth=0.5)
ax.gridlines(draw_labels={"left": "y", "bottom": "x"}, linewidth=0.25)
land_rhos_555.plot(x="longitude", y="latitude", cmap="viridis", vmin=0)
ax.set_title("Surface reflectance at 555 nm with cloud & water mask")
# -

# Now that we have our surface reflectance data masked, we have multiple options for analysis. If your preferred data analysis environment is python, great! You can stop here. If you'd prefer to use an analysis software, specifically QGIS, you'll have to go through a couple more steps.

# [back to top](#Contents)

# ## 4. GIS Compatibility
#
# Let's take a look at the the `masked_dataset`:

masked_dataset

# Since PACE data is hyperspectral, we're working with a 3D array of reflectances. We have dimensions `number_of_lines` (rows, or our 'y' variable), `pixels_per_line` (columns, or our 'x' variable), and wavelength_3d, which is an array of wavelengths in our hyperspectral data cube. The dimensions are in this *exact* order, so when we load a L2 surface reflectance NetCDF into QGIS, it looks a little funky.
#
# Because of the way PACE data orders its dimensions - that is, with `number_of_lines` first - QGIS reads that as the dimension we're interested in looking at. There's a simple way to fix this so that instead of reading the y variable, QGIS will show us the surface reflectance, our actual variable of interest.
>>>>>>> 02074233
#
# Because we're not doing any averaging, all we have to do is grab the bands from our dataset and follow the equation. We'll use the closest bands that the SFREFL suite has to 800 and 705 nm.

<<<<<<< HEAD
# +
rhos_800 = land_only.rhos.sel(wavelength_3d=800, method='nearest')
rhos_705 = land_only.rhos.sel(wavelength_3d=705, method='nearest')

cire = (rhos_800 / rhos_705) - 1
# -
=======
transposed_file = masked_dataset.transpose(
    "wavelength_3d", "number_of_lines", "pixels_per_line"
)
transposed_file
>>>>>>> 02074233

# We can compare these maps side by side to see similarities and differences in the patterns of each VI.

<<<<<<< HEAD
# +
# NOTE: Lat/Lon in the hover shows as NaN, why?
plots = [cire.hvplot.quadmesh(x='longitude', y='latitude', crs=ccrs.PlateCarree(), 
                             clim=(0, 6), tiles='CartoLight', title="CIRE, July 1st, 2024", project=True, 
                             cmap="RdYlGn"),
         pace_ndvi.hvplot.quadmesh(x='longitude', y='latitude', crs=ccrs.PlateCarree(), 
                                   clim=(0,1.0), tiles='CartoLight', 
                                   title="NDVI, July 1st, 2024", project=True, cmap="RdYlGn")]

grid = pn.GridSpec()
for i, plot in enumerate(plots):
    grid[i//2, i%2] = plot

grid.servable()
# -
=======
output_path = paths[0].replace(".nc", "_transposed.nc")
transposed_file.to_netcdf(path=output_path)
>>>>>>> 02074233

# Comparing these two plots, we can see some similarities and differences. Generally, the patterns of high and low values fall in the same places - this is because NDVI is essentially measuring the amount of green vegetation, and CIRE is measuring the amount of green pigment in plants. However, CIRE also has a higher dynamic range than NDVI does. For one, NDVI saturates as vegetation density increases, so a wide range of ecosystems with varying amounts of green veegtation may have very similar NDVI values. On the other hand, CIRE is not as affected by the leaf area, and can instead hone in on the relative amount of chlorophyll pigment in a pixel rather than the amount of leaves. This is a major advantage of CIRE and other hyperspectral-enabled VIs like the Carotenoid Content Index (Car), enabling us to track specific biochemical shifts in plants that correspond states of photosynthetic/photoprotective ability and thus providing insight on their physiological condition. 
#
# If calculating these indices manually felt a little tedious, not to worry! PACE OCI provides 10 VIs in its LANDVI product suite - 6 are heritage indices, and the remaining 4 are narrowband pigment indices including CIRE. Read more about it in the ATBD (in review, will link when published)

results = earthaccess.search_data(
    short_name="PACE_OCI_L3M_LANDVI",
    granule_name = "*20240701*MO*0p1*"
)
results[0]

paths = earthaccess.download(results, local_path="data")

datatree = open_datatree(paths[0])
datatree

<<<<<<< HEAD

# +
def single_vi(vi):
    return vi.hvplot.image("lon", "lat", tiles="CartoLight", project=True, tools=['hover'], 
                           frame_width=450, frame_height=250, cmap="magma", title=f"{vi.name}, July 2024 Monthly Average")

single_vi(datatree.mari)
# -

# [back to top](#Contents)
=======
# ## 5. Veg. Indices/Classification/Working with the data
>>>>>>> 02074233
<|MERGE_RESOLUTION|>--- conflicted
+++ resolved
@@ -48,7 +48,6 @@
 # We begin by importing the packages used in this notebook.
 
 # +
-<<<<<<< HEAD
 import os
 import numpy as np 
 import cf_xarray
@@ -60,14 +59,6 @@
 import holoviews as hv
 import hvplot.xarray
 import panel as pn
-=======
-import cartopy.crs as ccrs
-import cf_xarray  # noqa: F401 (unused-import)
-import earthaccess
-import matplotlib.pyplot as plt
-import numpy as np
-import xarray as xr
->>>>>>> 02074233
 from xarray.backends.api import open_datatree
 # -
 
@@ -80,11 +71,7 @@
 
 auth = earthaccess.login(persist=True)
 
-<<<<<<< HEAD
 # We will use `earthaccess` to search and open a specific L2 surface reflectance granule covering part of the Great Lakes region of North America. 
-=======
-# We will use 'earthaccess' to search and open a specific L2 surface reflectance granule covering the Great Lakes.
->>>>>>> 02074233
 
 results = earthaccess.search_data(
     short_name="PACE_OCI_L2_SFREFL",
@@ -101,7 +88,6 @@
 # We will use open_datatree() to open up all variables within the NetCDF and set the coordinates to the lat, lon variables.
 
 datatree = open_datatree(paths[0])
-<<<<<<< HEAD
 all_data = xr.merge(datatree.to_dict().values())
 all_data = all_data.set_coords(("longitude", "latitude", "wavelength_3d"))
 all_data
@@ -109,15 +95,6 @@
 # The merged dataset has a lot of variables we won't need in this analysis, so we can pull the subset that we need to make it more manageable.
 
 dataset = all_data[["rhos", "l2_flags"]]
-=======
-wavelengths = datatree.sensor_band_parameters.wavelength_3d.values
-dataset_dict = datatree.geophysical_data.to_dict()
-dataset_dict.update(datatree.navigation_data.to_dict())
-# TODO: Find a way to either add wavelength_3d values to the dataset or create a dict of wavelength 3d indices = actual wavelength?? for plot below.
-# dataset_dict.update({"wavelength_3d":datatree.sensor_band_parameters.wavelength_3d.to_dict()})
-dataset = xr.merge(dataset_dict.values())
-dataset = dataset.set_coords(("longitude", "latitude"))
->>>>>>> 02074233
 dataset
 
 # In the above print-out of our L2 file, we see the data variables `rhos` and `l2_flags`. The `rhos` variable are surface reflectances, and the `l2_flags` are quality flags as defined by the [Ocean Biology Processing Group].
@@ -137,20 +114,12 @@
 ax = plt.axes(projection=ccrs.PlateCarree())
 ax.coastlines(linewidth=0.5)
 ax.gridlines(draw_labels={"left": "y", "bottom": "x"}, linewidth=0.25)
-<<<<<<< HEAD
 ax.add_feature(cartopy.feature.OCEAN, edgecolor='w',linewidth=0.01)
 ax.add_feature(cartopy.feature.LAND, edgecolor='w',linewidth=0.01)
 rhos_860.rhos.plot(x='longitude', y='latitude', cmap='Greys_r', vmin=0, vmax=1.0)
 # -
 
 # Great! We've plotted the surface reflectance at a single band for the whole scene (see [this tutorial](https://pacehackweek.github.io/pace-2024/presentations/hackweek/satdata_visualization.html) for how to do an RGB visualization). However, there are some features in this image that we want to exclude from our analysis. 
-=======
-rhos_555.plot(x="longitude", y="latitude", cmap="viridis", vmin=0, vmax=1.0)
-ax.set_title("Surface reflectance at 555 nm")
-# -
-
-# Great! We've plotted the surface reflectance at a single band for the whole scene. However, there are some clouds in this image that we want to exclude from our analysis.
->>>>>>> 02074233
 
 # [back to top](#Contents)
 
@@ -160,17 +129,13 @@
 
 dataset.l2_flags
 
-<<<<<<< HEAD
 # At first glance, we can see that `l2_flags` is in the same shape as the surface reflectance we plotted above. The attributes provide some information, but a lot of it looks like random numbers and abbreviations. If we were to plot the variable, it wouldn't look like anything useful, either. This is because the values in `l2_flags` are numerical representations those quality flags mentioned above. In order to decode which flags apply to which pixels, we have to treat them differently than we would a normal geophysical variable.
-=======
-# `l2_flags` is in the same shape as the surface reflectance we plotted above, but plotting the variable doesn't seem to give us any information. That's because `l2_flags` is actually a 2D array of numbers representing bitflags, so they must be treated as bits and not numbers. The meaning of each flag is described [here](https://oceancolor.gsfc.nasa.gov/resources/atbd/ocl2flags/).
->>>>>>> 02074233
 #
 # There are a couple ways to deal with these flags. One of those is to use the `cf_xarray` package, which allows you to access any [CF metadata convention](http://cfconventions.org/) attributes present in an `xarray` object. Since all PACE data follows CF conventions, the package should be able to handle the flags for us.
 #
 # For example, say we want to mask any pixels flagged as clouds and or water in our data. First, we have to make sure that the `l2_flags` variable is readable by `cf_xarray` so that we can eventually apply them to the data. We can check this using the built in `is_flag_variable` function:
 
-print('Is l2_flags a flag variable?: ', dataset.l2_flags.cf.is_flag_variable)
+print("Is l2_flags a flag variable?: ", dataset.l2_flags.cf.is_flag_variable)
 
 # The statement returned "True", which means `l2_flags` is recognized as a flag variable. By referencing [this link](https://oceancolor.gsfc.nasa.gov/resources/atbd/ocl2flags/) which describes each flag, we find the name of the ones we want to mask out. In this case, "CLDICE" is the cloud flag, and while there is no specific water mask (this is an ocean mission, after all) there is a "LAND" flag we can invert to mask out water. The expressions in the cell below will retain any pixel identified as land which is also not a cloud (thanks to the `~`):
 
@@ -180,7 +145,6 @@
 # Then, we can see if the mask worked by plotting the data once again. Note that we need to redefine the `rhos_860` selection with the new masked dataset.
 
 # +
-<<<<<<< HEAD
 rhos_860 = land_only.sel(wavelength_3d=860, method='nearest')
 
 fig = plt.figure(figsize=(9,5))
@@ -203,29 +167,6 @@
 # $$
 # NDVI = \frac{\rho_{NIR} - \rho_{red}}{\rho_{NIR} + \rho_{red}}
 # $$
-=======
-cloudmasked_rhos_555 = cloudmasked_dataset["rhos"].sel(
-    {"wavelength_3d": np.argwhere(wavelengths == 555)[0][0]}
-)
-
-fig = plt.figure(figsize=(8, 5))
-ax = plt.axes(projection=ccrs.PlateCarree())
-ax.coastlines(linewidth=0.5)
-ax.gridlines(draw_labels={"left": "y", "bottom": "x"}, linewidth=0.25)
-cloudmasked_rhos_555.plot(x="longitude", y="latitude", cmap="viridis", vmin=0)
-ax.set_title("Surface reflectance at 555 nm with cloud mask")
-# -
-
-# To see why this works, let's break down the one line of code which performs the masking.
-#
-# Each bit in a bitmask represents a specific condition or flag (in the above example, clouds).
-#  - The ```(1 << bit position)``` portion of the code isolates the specific "bit" in the bitmask, or in other words the specific condition you want flagged.
-# Since clouds are at bit position 9, we set ```bit_position``` to 9 in the example above.
-#  - ```ds.l2_flags``` is the variable in our xarray dataset that contains the values for each pixel of the bitmask.
-#  - ```ds.l2_flags & (1 << bit_position)``` is basically saying to look only for pixels in the l2_flag variable where the specified bit is set. In other words, to look for pixels that have been flagged as a cloud.
-#  - ```~(ds.l2_flags & (1 << bit_position) != 0)```: The entire statement within the parentheses, with ```!= 0```, evaluates any pixel flagged cloudy as ```True```. Adding the ```~``` negates that condition, so that any pixel with the cloud flag set is evaluated to ```False```. We need these pixels to be False for the next step:
-#  - ```ds.where(~(ds.l2_flags & (1 << bit_position) != 0))```: ```xarray```'s ```.where``` function applies the mask to the entire dataset, which contains our surface reflectances. It keeps the pixel values which were evaluated to ```True``` in the step above, and assigns anything ```False``` as NaN. In other words, the cloudy pixels we set to "False" above have been set to NaN and therefore have been masked.
->>>>>>> 02074233
 #
 # You'll notice that the equation does not mention specific wavelengths, but rather just requires a "red" measurement and a "NIR" measurement. With PACE, as we can see in the spectra below, we have a lot of measurements throughout the red and NIR regions of the spectrum. 
 
@@ -247,7 +188,6 @@
 # We'll take MODIS's red and NIR bandwidths and average the PACE measurements together:
 
 # +
-<<<<<<< HEAD
 def avg_rfl(data, wl_range):
     '''
     Finds the index of each boundary wavelength and averages data in 
@@ -296,83 +236,18 @@
 # $$
 # CIRE = \frac{\rho_{800}}{\rho_{705}} - 1
 # $$
-=======
-masked_dataset = dataset.where(
-    ~((dataset.l2_flags & (1 << 9)) != 0) & ((dataset.l2_flags & (1 << 1)) != 0)
-)
-
-masked_rhos_555 = masked_dataset["rhos"].sel(
-    {"wavelength_3d": np.argwhere(wavelengths == 555)[0][0]}
-)
-
-fig = plt.figure(figsize=(8, 5))
-ax = plt.axes(projection=ccrs.PlateCarree())
-ax.coastlines(linewidth=0.5)
-ax.gridlines(draw_labels={"left": "y", "bottom": "x"}, linewidth=0.25)
-masked_rhos_555.plot(x="longitude", y="latitude", cmap="viridis", vmin=0)
-ax.set_title("Surface reflectance at 555 nm with cloud & water mask")
-# -
-
-# #### Alternative method: xarray's masking capabilities
-#
-# `xarray`'s `cf_xarray` package can read flags as masks as well. This functionality has only been lightly tested, but should work for simple applications like we show below. See the [cf_xarray flag documentation](https://cf-xarray.readthedocs.io/en/latest/flags.html) here for more information.
-#
-# There are certain requirements our `xarray` dataset must meet in order to be used with `cf_xarray`. First, we need to make sure the package can read the flags properly so we can eventually apply them to the data. Let's check that the flag variable is read as such with `cf_xarray`'s built in check:
-
-print("Is l2_flags a flag variable?: ", dataset.l2_flags.cf.is_flag_variable)
-
-# The above statement shows the package recognizes `l2_flags`. The next step is to apply those flags, similar to the bitmask method. `Xarray` makes it easier by using the `where` function, and you don't have to understand bitwise operators to use it:
-
-# +
-cldwater_mask = (dataset.l2_flags.cf == "LAND") & ~(dataset.l2_flags.cf == "CLDICE")
-land_values = dataset.where(cldwater_mask)
-
-land_rhos_555 = land_values["rhos"].sel(
-    {"wavelength_3d": np.argwhere(wavelengths == 555)[0][0]}
-)
-
-fig = plt.figure(figsize=(8, 6))
-ax = plt.axes(projection=ccrs.PlateCarree())
-ax.coastlines(linewidth=0.5)
-ax.gridlines(draw_labels={"left": "y", "bottom": "x"}, linewidth=0.25)
-land_rhos_555.plot(x="longitude", y="latitude", cmap="viridis", vmin=0)
-ax.set_title("Surface reflectance at 555 nm with cloud & water mask")
-# -
-
-# Now that we have our surface reflectance data masked, we have multiple options for analysis. If your preferred data analysis environment is python, great! You can stop here. If you'd prefer to use an analysis software, specifically QGIS, you'll have to go through a couple more steps.
-
-# [back to top](#Contents)
-
-# ## 4. GIS Compatibility
-#
-# Let's take a look at the the `masked_dataset`:
-
-masked_dataset
-
-# Since PACE data is hyperspectral, we're working with a 3D array of reflectances. We have dimensions `number_of_lines` (rows, or our 'y' variable), `pixels_per_line` (columns, or our 'x' variable), and wavelength_3d, which is an array of wavelengths in our hyperspectral data cube. The dimensions are in this *exact* order, so when we load a L2 surface reflectance NetCDF into QGIS, it looks a little funky.
-#
-# Because of the way PACE data orders its dimensions - that is, with `number_of_lines` first - QGIS reads that as the dimension we're interested in looking at. There's a simple way to fix this so that instead of reading the y variable, QGIS will show us the surface reflectance, our actual variable of interest.
->>>>>>> 02074233
 #
 # Because we're not doing any averaging, all we have to do is grab the bands from our dataset and follow the equation. We'll use the closest bands that the SFREFL suite has to 800 and 705 nm.
 
-<<<<<<< HEAD
 # +
 rhos_800 = land_only.rhos.sel(wavelength_3d=800, method='nearest')
 rhos_705 = land_only.rhos.sel(wavelength_3d=705, method='nearest')
 
 cire = (rhos_800 / rhos_705) - 1
 # -
-=======
-transposed_file = masked_dataset.transpose(
-    "wavelength_3d", "number_of_lines", "pixels_per_line"
-)
-transposed_file
->>>>>>> 02074233
 
 # We can compare these maps side by side to see similarities and differences in the patterns of each VI.
 
-<<<<<<< HEAD
 # +
 # NOTE: Lat/Lon in the hover shows as NaN, why?
 plots = [cire.hvplot.quadmesh(x='longitude', y='latitude', crs=ccrs.PlateCarree(), 
@@ -388,10 +263,6 @@
 
 grid.servable()
 # -
-=======
-output_path = paths[0].replace(".nc", "_transposed.nc")
-transposed_file.to_netcdf(path=output_path)
->>>>>>> 02074233
 
 # Comparing these two plots, we can see some similarities and differences. Generally, the patterns of high and low values fall in the same places - this is because NDVI is essentially measuring the amount of green vegetation, and CIRE is measuring the amount of green pigment in plants. However, CIRE also has a higher dynamic range than NDVI does. For one, NDVI saturates as vegetation density increases, so a wide range of ecosystems with varying amounts of green veegtation may have very similar NDVI values. On the other hand, CIRE is not as affected by the leaf area, and can instead hone in on the relative amount of chlorophyll pigment in a pixel rather than the amount of leaves. This is a major advantage of CIRE and other hyperspectral-enabled VIs like the Carotenoid Content Index (Car), enabling us to track specific biochemical shifts in plants that correspond states of photosynthetic/photoprotective ability and thus providing insight on their physiological condition. 
 #
@@ -408,7 +279,6 @@
 datatree = open_datatree(paths[0])
 datatree
 
-<<<<<<< HEAD
 
 # +
 def single_vi(vi):
@@ -418,7 +288,4 @@
 single_vi(datatree.mari)
 # -
 
-# [back to top](#Contents)
-=======
-# ## 5. Veg. Indices/Classification/Working with the data
->>>>>>> 02074233
+# [back to top](#Contents)